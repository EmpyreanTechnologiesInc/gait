# Gait（g-AI-t）: An AI enhanced git command line utility

## Table of Contents
- [Installation](#installation)
- [Usage](#usage)
  - [Basic Git Commands](#basic-git-commands)
  - [Automatically Generate Git Commits with AI](#automatically-generate-git-commits-with-ai)
- [Project Structure](#project-structure)
- [License](#license)

## Installation

<<<<<<< HEAD
1. Clone and Install
  For macOS:
=======
### Prerequisites
- Python 3.7 or later ([Download from python.org](https://www.python.org/downloads/))
  ```bash
  python3 --version  # Verify Python installation
  ```
- Git
  ```bash
  git --version    # Verify Git installation
  ```

### Basic Installation
For macOS:
1. Clone the repository:
>>>>>>> 94c71394
   ```bash
   # Clone the repository
   git clone https://github.com/EmpyreanTechnologiesInc/gait.git

<<<<<<< HEAD
   # Navigate to directory and install
   cd gait
   pip install -e .
   
   # Verify installation
   gait --version # should display the git version number
   ```

2. Configure AI Features
=======
2. Install the package:
   ```bash
   pip install gait
   ```

3. Verify the installation:
>>>>>>> 94c71394
   ```bash
   # Find the .env.example file in gait directory 
   # Copy and rename it to .env
   cp .env.example .env
   
   # Open the .env file in your preferred editor
   nano .env   # or vim .env, code .env, etc.
   
   # Add your OpenAI API key to .env file
   OPENAI_API_KEY=your_api_key_here
   
   # (Optional) Configure AI model
   OPENAI_MODEL=gpt-4o-mini  # Default model
   
   # Test your OpenAI API connection
   gait test-api # If successful, you'll see: "API connection successful!"
   ```

<<<<<<< HEAD
=======
### Setting up AI Features
1. Configure OpenAI API:
   - Locate `.env.example` in the gait directory
   - Rename it to `.env`
   - Add your OpenAI API key:
     ```bash
     OPENAI_API_KEY=your_api_key_here
     ```

2. (Optional) Configure the AI model in `.env`:
   ```bash
   OPENAI_MODEL=gpt-4o-mini  # Default model
   ```

3. Verify API Connection:
   ```bash
   gait test-api
   ```
   You should see "API connection successful!". If not, verify your API key and internet connection.

>>>>>>> 94c71394
## Usage

### Basic Git Commands
Any git command you know can be used with gait:

```bash
# Basic git commands
gait status
gait add .
gait commit -m "your message"
gait push

# All git commands are supported
gait branch -a
gait checkout -b feature/new-branch
gait merge main
```

<<<<<<< HEAD
### Automatically Generate Git Commits with AI
=======
### AI-Powered Commit Messages
>>>>>>> 94c71394
The `gait commit --ai` command analyzes your staged changes and uses AI to generate a descriptive commit message. This feature helps maintain consistent and informative commit messages across your project.

```bash
# Stage your changes first
gait add .

# Generate AI commit message
gait commit --ai

# You'll be prompted to:
# 1. Review the generated message
# 2. Accept (y), reject (n), or edit (e) the message
# 3. Once accepted or edited, 'git commit -m "<message>"' will be executed automatically
```

## Project Structure
```
gait/
├── src/
│   └── gait/
│       ├── __init__.py
│       ├── main.py
│       ├── git_wrapper.py
│       ├── ai_commit.py
│       └── utils.py
├── pyproject.toml
├── README.md
├── LICENSE
└── .gitignore
```<|MERGE_RESOLUTION|>--- conflicted
+++ resolved
@@ -10,10 +10,7 @@
 
 ## Installation
 
-<<<<<<< HEAD
-1. Clone and Install
-  For macOS:
-=======
+
 ### Prerequisites
 - Python 3.7 or later ([Download from python.org](https://www.python.org/downloads/))
   ```bash
@@ -26,13 +23,12 @@
 
 ### Basic Installation
 For macOS:
-1. Clone the repository:
->>>>>>> 94c71394
+1. Clone the repository and install:
    ```bash
    # Clone the repository
    git clone https://github.com/EmpyreanTechnologiesInc/gait.git
 
-<<<<<<< HEAD
+
    # Navigate to directory and install
    cd gait
    pip install -e .
@@ -42,14 +38,7 @@
    ```
 
 2. Configure AI Features
-=======
-2. Install the package:
-   ```bash
-   pip install gait
-   ```
 
-3. Verify the installation:
->>>>>>> 94c71394
    ```bash
    # Find the .env.example file in gait directory 
    # Copy and rename it to .env
@@ -68,29 +57,6 @@
    gait test-api # If successful, you'll see: "API connection successful!"
    ```
 
-<<<<<<< HEAD
-=======
-### Setting up AI Features
-1. Configure OpenAI API:
-   - Locate `.env.example` in the gait directory
-   - Rename it to `.env`
-   - Add your OpenAI API key:
-     ```bash
-     OPENAI_API_KEY=your_api_key_here
-     ```
-
-2. (Optional) Configure the AI model in `.env`:
-   ```bash
-   OPENAI_MODEL=gpt-4o-mini  # Default model
-   ```
-
-3. Verify API Connection:
-   ```bash
-   gait test-api
-   ```
-   You should see "API connection successful!". If not, verify your API key and internet connection.
-
->>>>>>> 94c71394
 ## Usage
 
 ### Basic Git Commands
@@ -109,11 +75,8 @@
 gait merge main
 ```
 
-<<<<<<< HEAD
 ### Automatically Generate Git Commits with AI
-=======
-### AI-Powered Commit Messages
->>>>>>> 94c71394
+
 The `gait commit --ai` command analyzes your staged changes and uses AI to generate a descriptive commit message. This feature helps maintain consistent and informative commit messages across your project.
 
 ```bash
